--- conflicted
+++ resolved
@@ -43,7 +43,6 @@
 println!("best drag coefficient: {}", report.best_fitness);
 ```
 
-<<<<<<< HEAD
 ### Experiment analytics
 
 Each `RealGaReport` and `Nsga2Report` now exposes an `experiment` payload that
@@ -70,7 +69,6 @@
 ships several ready-to-use operators, including SBX and BLX-α crossover plus
 polynomial and Gaussian mutation. They can be plugged into the builder when you
 need different exploration dynamics:
-=======
 The builder wires selection, variation, and termination so you stay focused on
 your physics model instead of plumbing GA components.
 ### Asynchronous fitness evaluation
@@ -83,7 +81,6 @@
 [`RealGa`] automatically work with asynchronous evaluators because they depend
 on the [`SingleObjectiveEvaluator`](https://docs.rs/jeans/latest/jeans/r_async/trait.SingleObjectiveEvaluator.html)
 trait:
->>>>>>> b6200bb4
 
 ```rust
 use async_trait::async_trait;
