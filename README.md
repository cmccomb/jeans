![CI](https://github.com/cmccomb/jeans/actions/workflows/ci.yml/badge.svg?branch=master)

# jeans

`jeans` is an opinionated real-coded genetic algorithm (GA) engine for `Vec<f64>`
solutions in expensive engineering simulations. Unlike the general-purpose
frameworks in the Rust ecosystem—such as Radiate, genevo, or genalg—`jeans`
focuses on pragmatic workflows for industrial design teams who need predictable
operators, deterministic ergonomics, and built-in support for asynchronous
evaluations across compute farms.

## Simple `f(&[f64]) -> f64` API

The core `RealGa` builder accepts problems that expose dimensional bounds and a
plain `f(&[f64]) -> f64` evaluation. You can bring your simulation code, wrap it
in a struct implementing `Problem`, and immediately start optimizing:

```rust
use jeans::{RealGa, StopCondition};
use jeans::ops::{Problem, ProblemBounds, ProblemResult};
use rand::SeedableRng;

struct DragReduction;

impl ProblemBounds for DragReduction {
    fn dimensions(&self) -> usize { 8 }
    fn lower_bounds(&self) -> &[f64] { &[-1.0; 8] }
    fn upper_bounds(&self) -> &[f64] { &[1.0; 8] }
}

impl Problem for DragReduction {
    fn evaluate(&mut self, genes: &[f64]) -> ProblemResult<f64> {
        Ok(simulate_drag(genes))
    }
}

let mut ga = RealGa::builder(DragReduction)
    .population_size(64)
    .stop_condition(StopCondition::max_generations(200))
    .build()?;
let mut rng = rand::rngs::StdRng::seed_from_u64(13);
let report = ga.run(&mut rng)?;
println!("best drag coefficient: {}", report.best_fitness);
```

<<<<<<< HEAD
The builder wires selection, variation, and termination so you stay focused on
your physics model instead of plumbing GA components.
=======
### Asynchronous fitness evaluation

Expensive simulations often expose asynchronous APIs. The
[`jeans::r#async`](https://docs.rs/jeans/latest/jeans/r_async/index.html)
module contains [`AsyncBatchEvaluator`], which batches calls to an
[`AsyncProblem`](https://docs.rs/jeans/latest/jeans/ops/trait.AsyncProblem.html)
implementation and evaluates each candidate in a Tokio runtime. Engines such as
[`RealGa`] automatically work with asynchronous evaluators because they depend
on the [`SingleObjectiveEvaluator`](https://docs.rs/jeans/latest/jeans/r_async/trait.SingleObjectiveEvaluator.html)
trait:

```rust
use async_trait::async_trait;
use jeans::{RealGa, StopCondition};
use jeans::ops::{AsyncProblem, ProblemBounds, ProblemResult};
use jeans::r#async::AsyncBatchEvaluator;
use rand::SeedableRng;

struct DelayedSphere;

impl ProblemBounds for DelayedSphere {
    fn dimensions(&self) -> usize { 2 }
    fn lower_bounds(&self) -> &[f64] { &[-5.0, -5.0] }
    fn upper_bounds(&self) -> &[f64] { &[5.0, 5.0] }
}

#[async_trait]
impl AsyncProblem for DelayedSphere {
    async fn evaluate_async(&self, genes: &[f64]) -> ProblemResult<f64> {
        tokio::time::sleep(std::time::Duration::from_millis(10)).await;
        Ok(genes.iter().map(|value| value * value).sum())
    }
}

let evaluator = AsyncBatchEvaluator::new(DelayedSphere)?;
let mut ga = RealGa::builder(evaluator)
    .stop_condition(StopCondition::max_generations(10))
    .build()?;
let mut rng = rand::rngs::StdRng::seed_from_u64(7);
let report = ga.run(&mut rng)?;
println!("best async fitness: {}", report.best_fitness);
```

## Multi-objective optimization
>>>>>>> ab40bfe5

## SBX and polynomial mutation by default

`jeans` defaults to simulated binary crossover (SBX) and polynomial mutation—the
same operators proven on noisy engineering landscapes. They respect the provided
bounds and expose tunable parameters when you need different exploration
pressure, but you can be productive without touching a single knob.

## Asynchronous evaluation focus

Expensive simulations rarely finish together. `jeans` treats async execution as a
first-class concern: problems can spawn asynchronous evaluations, stream
intermediate telemetry, and rely on scheduling hooks to saturate GPU clusters or
simulation farms without custom infrastructure glue.

## NSGA-II multi-objective capabilities

For trade studies with conflicting objectives, `jeans` includes a full
[`Nsga2`](https://docs.rs/jeans/latest/jeans/struct.Nsga2.html) implementation.
Define a `MultiObjectiveProblem` that returns a `Vec<f64>` and use the familiar
builder interface to explore Pareto fronts while keeping the same operator
library as the single-objective engine.

<<<<<<< HEAD
## Design Goals

- **Ergonomics** – Builder-style configuration, opinionated defaults, and tight
  integration with `rand` keep the API approachable for engineers who are new to
  genetic algorithms.
- **Asynchronous execution** – Native async hooks minimize idle hardware time
  when evaluating expensive CFD, FEA, or circuit simulations across clusters.
- **Multi-objective support** – NSGA-II and reusable variation operators make it
  straightforward to reason about Pareto-optimal solutions without rewriting
  your evaluation stack.
=======
let problem = LinearFront;
let mut engine = Nsga2::builder(problem)
    .population_size(20)
    .generations(25)
    .build()?;
let mut rng = rand::rngs::StdRng::seed_from_u64(42);
let report = engine.run(&mut rng)?;
println!("found {} non-dominated solutions", report.pareto_solutions.len());
```

## Examples

The crate ships runnable examples that showcase the higher-level engines:

- `cargo run --example simple_ga` optimizes the Sphere function with explicit
  SBX crossover and polynomial mutation parameters.
- `cargo run --example expensive_async` demonstrates building a
  `tokio`-powered
  [`AsyncProblem`](https://docs.rs/jeans/latest/jeans/ops/trait.AsyncProblem.html)
  that simulates an expensive evaluation before reporting fitness.
- `cargo run --example nsga2_example` runs NSGA-II on a two-objective
  cantilever beam design study, reporting the first few Pareto-optimal designs.
>>>>>>> ab40bfe5
<|MERGE_RESOLUTION|>--- conflicted
+++ resolved
@@ -43,10 +43,8 @@
 println!("best drag coefficient: {}", report.best_fitness);
 ```
 
-<<<<<<< HEAD
 The builder wires selection, variation, and termination so you stay focused on
 your physics model instead of plumbing GA components.
-=======
 ### Asynchronous fitness evaluation
 
 Expensive simulations often expose asynchronous APIs. The
@@ -91,7 +89,6 @@
 ```
 
 ## Multi-objective optimization
->>>>>>> ab40bfe5
 
 ## SBX and polynomial mutation by default
 
@@ -115,7 +112,6 @@
 builder interface to explore Pareto fronts while keeping the same operator
 library as the single-objective engine.
 
-<<<<<<< HEAD
 ## Design Goals
 
 - **Ergonomics** – Builder-style configuration, opinionated defaults, and tight
@@ -126,7 +122,6 @@
 - **Multi-objective support** – NSGA-II and reusable variation operators make it
   straightforward to reason about Pareto-optimal solutions without rewriting
   your evaluation stack.
-=======
 let problem = LinearFront;
 let mut engine = Nsga2::builder(problem)
     .population_size(20)
@@ -148,5 +143,4 @@
   [`AsyncProblem`](https://docs.rs/jeans/latest/jeans/ops/trait.AsyncProblem.html)
   that simulates an expensive evaluation before reporting fitness.
 - `cargo run --example nsga2_example` runs NSGA-II on a two-objective
-  cantilever beam design study, reporting the first few Pareto-optimal designs.
->>>>>>> ab40bfe5
+  cantilever beam design study, reporting the first few Pareto-optimal designs.